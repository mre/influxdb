package coordinator

import (
	"bytes"
	"cluster"
	"common"
	"configuration"
	"encoding/binary"
	"encoding/json"
	"errors"
	"fmt"
	"io/ioutil"
	"math/rand"
	"net"
	"net/http"
	"os"
	"parser"
	"path/filepath"
	"protocol"
	"strings"
	"sync"
	"time"

	log "code.google.com/p/log4go"
	"github.com/goraft/raft"
	"github.com/gorilla/mux"
)

const (
	DEFAULT_ROOT_PWD        = "root"
	DEFAULT_ROOT_PWD_ENVKEY = "INFLUXDB_INIT_PWD"
	RAFT_NAME_SIZE          = 8
)

// The raftd server is a combination of the Raft server and an HTTP
// server which acts as the transport.
type RaftServer struct {
	name                     string
	path                     string
	bind_address             string
	router                   *mux.Router
	raftServer               raft.Server
	httpServer               *http.Server
	clusterConfig            *cluster.ClusterConfiguration
	mutex                    sync.RWMutex
	listener                 net.Listener
	closing                  bool
	config                   *configuration.Configuration
	notLeader                chan bool
	coordinator              *CoordinatorImpl
	processContinuousQueries bool
}

var registeredCommands bool

// Creates a new server.
func NewRaftServer(config *configuration.Configuration, clusterConfig *cluster.ClusterConfiguration) *RaftServer {
	// raft.SetLogLevel(raft.Debug)
	if !registeredCommands {
		registeredCommands = true
		for _, command := range internalRaftCommands {
			raft.RegisterCommand(command)
		}
	}

	s := &RaftServer{
		path:          config.RaftDir,
		clusterConfig: clusterConfig,
		notLeader:     make(chan bool, 1),
		router:        mux.NewRouter(),
		config:        config,
	}
	// Read existing name or generate a new one.
	if b, err := ioutil.ReadFile(filepath.Join(s.path, "name")); err == nil {
		s.name = string(b)
	} else {
		var i uint64
		if _, err := os.Stat("/dev/urandom"); err == nil {
			log.Info("Using /dev/urandom to initialize the raft server name")
			f, err := os.Open("/dev/urandom")
			if err != nil {
				panic(err)
			}
			defer f.Close()
			readBytes := 0
			b := make([]byte, RAFT_NAME_SIZE)
			for readBytes < RAFT_NAME_SIZE {
				n, err := f.Read(b[readBytes:])
				if err != nil {
					panic(err)
				}
				readBytes += n
			}
			err = binary.Read(bytes.NewBuffer(b), binary.BigEndian, &i)
			if err != nil {
				panic(err)
			}
		} else {
			log.Info("Using rand package to generate raft server name")
			rand.Seed(time.Now().UnixNano())
			i = uint64(rand.Int())
		}
		s.name = fmt.Sprintf("%08x", i)
		log.Info("Setting raft name to %s", s.name)
		if err = ioutil.WriteFile(filepath.Join(s.path, "name"), []byte(s.name), 0644); err != nil {
			panic(err)
		}
	}

	return s
}

func (s *RaftServer) GetRaftName() string {
	return s.name
}

func (s *RaftServer) leaderConnectString() (string, bool) {
	leader := s.raftServer.Leader()
	peers := s.raftServer.Peers()
	if peer, ok := peers[leader]; !ok {
		return "", false
	} else {
		return peer.ConnectionString, true
	}
}

func (s *RaftServer) doOrProxyCommand(command raft.Command) (interface{}, error) {
	var err error
	var value interface{}
	for i := 0; i < 3; i++ {
		value, err = s.doOrProxyCommandOnce(command)
		if err == nil {
			return value, nil
		}
		if strings.Contains(err.Error(), "node failure") {
			continue
		}
		return nil, err
	}
	return nil, err
}

func (s *RaftServer) doOrProxyCommandOnce(command raft.Command) (interface{}, error) {

	if s.raftServer.State() == raft.Leader {
		value, err := s.raftServer.Do(command)
		if err != nil {
			log.Error("Cannot run command %#v. %s", command, err)
		}
		return value, err
	} else {
		if leader, ok := s.leaderConnectString(); !ok {
			return nil, errors.New("Couldn't connect to the cluster leader...")
		} else {
			return SendCommandToServer(leader, command)
		}
	}
}

func SendCommandToServer(url string, command raft.Command) (interface{}, error) {
	var b bytes.Buffer
	if err := json.NewEncoder(&b).Encode(command); err != nil {
		return nil, err
	}
	resp, err := http.Post(url+"/process_command/"+command.CommandName(), "application/json", &b)
	if err != nil {
		return nil, err
	}
	defer resp.Body.Close()
	body, err2 := ioutil.ReadAll(resp.Body)

	if resp.StatusCode != 200 {
		return nil, errors.New(strings.TrimSpace(string(body)))
	}

	return body, err2

}

func (s *RaftServer) CreateDatabase(name string) error {
	command := NewCreateDatabaseCommand(name)
	_, err := s.doOrProxyCommand(command)
	return err
}

func (s *RaftServer) DropDatabase(name string) error {
	command := NewDropDatabaseCommand(name)
	_, err := s.doOrProxyCommand(command)
	// TODO: Dropping database from the metastore is synchronous, but the underlying data
	//       delete is asynchronous. If the server crashes or restarts while this is happening
	//       there will be orphaned data sitting around. Not a huge deal, but we should fix this
	//       at some point.
	// force a log compaction because we don't want this replaying after a server restarts
	if err == nil {
		err = s.ForceLogCompaction()
	}
	return err
}

func (s *RaftServer) SaveDbUser(u *cluster.DbUser) error {
	command := NewSaveDbUserCommand(u)
	_, err := s.doOrProxyCommand(command)
	return err
}

func (s *RaftServer) ChangeDbUserPassword(db, username string, hash []byte) error {
	command := NewChangeDbUserPasswordCommand(db, username, string(hash))
	_, err := s.doOrProxyCommand(command)
	return err
}

func (s *RaftServer) ChangeDbUserPermissions(db, username, readPermissions, writePermissions string) error {
	command := NewChangeDbUserPermissionsCommand(db, username, readPermissions, writePermissions)
	_, err := s.doOrProxyCommand(command)
	return err
}

func (s *RaftServer) SaveClusterAdminUser(u *cluster.ClusterAdmin) error {
	command := NewSaveClusterAdminCommand(u)
	_, err := s.doOrProxyCommand(command)
	return err
}

func (s *RaftServer) CreateRootUser() error {
	u := &cluster.ClusterAdmin{cluster.CommonUser{Name: "root", Hash: "", IsUserDeleted: false, CacheKey: "root"}}
	password := os.Getenv(DEFAULT_ROOT_PWD_ENVKEY)
	if password == "" {
		password = DEFAULT_ROOT_PWD
	}
	hash, _ := cluster.HashPassword(password)
	u.ChangePassword(string(hash))
	return s.SaveClusterAdminUser(u)
}

func (s *RaftServer) SetContinuousQueryTimestamp(timestamp time.Time) error {
	command := NewSetContinuousQueryTimestampCommand(timestamp)
	_, err := s.doOrProxyCommand(command)
	return err
}

func (s *RaftServer) CreateContinuousQuery(db string, query string) error {
	selectQuery, err := parser.ParseSelectQuery(query)
	if err != nil {
		return fmt.Errorf("Failed to parse continuous query: %s", query)
	}

	if !selectQuery.IsValidContinuousQuery() {
		return fmt.Errorf("Continuous queries with a group by clause must include time(...) as one of the elements")
	}

	if !selectQuery.IsNonRecursiveContinuousQuery() {
		return fmt.Errorf("Continuous queries with :series_name interpolation must use a regular expression in the from clause that prevents recursion")
	}

	duration, err := selectQuery.GetGroupByClause().GetGroupByTime()
	if err != nil {
		return fmt.Errorf("Couldn't get group by time for continuous query: %s", err)
	}

	// if there are already-running queries, we need to initiate a backfill
	if duration != nil && !s.clusterConfig.LastContinuousQueryRunTime().IsZero() {
		zeroTime := time.Time{}
		currentBoundary := time.Now().Truncate(*duration)
		go s.runContinuousQuery(db, selectQuery, zeroTime, currentBoundary)
	} else {
		// TODO: make continuous queries backfill for queries that don't have a group by time
	}

	command := NewCreateContinuousQueryCommand(db, query)
	_, err = s.doOrProxyCommand(command)
	return err
}

func (s *RaftServer) DeleteContinuousQuery(db string, id uint32) error {
	command := NewDeleteContinuousQueryCommand(db, id)
	_, err := s.doOrProxyCommand(command)
	return err
}

func (s *RaftServer) ChangeConnectionString(raftName, protobufConnectionString, raftConnectionString string, forced bool) error {
	command := &InfluxChangeConnectionStringCommand{
		Force:                    true,
		Name:                     raftName,
		ConnectionString:         raftConnectionString,
		ProtobufConnectionString: protobufConnectionString,
	}
	for _, s := range s.raftServer.Peers() {
		// send the command and ignore errors in case a server is down
		SendCommandToServer(s.ConnectionString, command)
	}

	// make the change permament
	command.Force = false
	_, err := s.doOrProxyCommand(command)
	log.Info("Running the actual command")
	return err
}

func (s *RaftServer) AssignCoordinator(coordinator *CoordinatorImpl) error {
	s.coordinator = coordinator
	return nil
}

const (
	MAX_SIZE = 10 * MEGABYTE
)

func (s *RaftServer) ForceLogCompaction() error {
	err := s.raftServer.TakeSnapshot()
	if err != nil {
		log.Error("Cannot take snapshot: %s", err)
		return err
	}
	return nil
}

func (s *RaftServer) CompactLog() {
	checkSizeTicker := time.Tick(time.Minute)
	forceCompactionTicker := time.Tick(time.Hour * 24)

	for {
		select {
		case <-checkSizeTicker:
			log.Debug("Testing if we should compact the raft logs")

			path := s.raftServer.LogPath()
			size, err := common.GetFileSize(path)
			if err != nil {
				log.Error("Error getting size of file '%s': %s", path, err)
			}
			if size < MAX_SIZE {
				continue
			}
			s.ForceLogCompaction()
		case <-forceCompactionTicker:
			s.ForceLogCompaction()
		}
	}
}

func (s *RaftServer) CommittedAllChanges() bool {
	entries := s.raftServer.LogEntries()
	if len(entries) == 0 {
		if s.raftServer.CommitIndex() == 0 {
			// commit index should never be zero, we have at least one
			// raft join command that should be committed, something is
			// wrong, return false to be safe
			return false
		}
		// may be we recovered from a snapshot ?
		return true
	}
	lastIndex := entries[len(entries)-1].Index()
	return s.raftServer.CommitIndex() == lastIndex
}

func (s *RaftServer) startRaft() error {
	log.Info("Initializing Raft Server: %s", s.config.RaftConnectionString())

	// Initialize and start Raft server.
	transporter := raft.NewHTTPTransporter("/raft")
	var err error
	s.raftServer, err = raft.NewServer(s.name, s.path, transporter, s.clusterConfig, s.clusterConfig, "")
	if err != nil {
		return err
	}

	s.raftServer.SetElectionTimeout(s.config.RaftTimeout.Duration)
	s.raftServer.LoadSnapshot() // ignore errors

	s.raftServer.AddEventListener(raft.StateChangeEventType, s.raftEventHandler)

	transporter.Install(s.raftServer, s)
	s.raftServer.Start()

	go s.CompactLog()

	if !s.raftServer.IsLogEmpty() {
		log.Info("Recovered from log")
		return nil
	}

	potentialLeaders := s.config.SeedServers

	if len(potentialLeaders) == 0 {
		log.Info("Starting as new Raft leader...")
		name := s.raftServer.Name()
		_, err := s.raftServer.Do(&InfluxJoinCommand{
			Name:                     name,
			ConnectionString:         s.config.RaftConnectionString(),
			ProtobufConnectionString: s.config.ProtobufConnectionString(),
		})

		if err != nil {
			log.Error(err)
		}
		err = s.CreateRootUser()
		return err
	}

	for {
		for _, leader := range potentialLeaders {
			log.Info("(raft:%s) Attempting to join leader: %s", s.raftServer.Name(), leader)

			if err := s.Join(leader); err == nil {
				log.Info("Joined: %s", leader)
				return nil
			}
		}

		log.Warn("Couldn't join any of the seeds, sleeping and retrying...")
		time.Sleep(100 * time.Millisecond)
	}
}

func (s *RaftServer) raftEventHandler(e raft.Event) {
	if e.Value() == "leader" {
		log.Info("(raft:%s) Selected as leader. Starting leader loop.", s.raftServer.Name())
		go s.raftLeaderLoop(time.NewTicker(1 * time.Second))
	}

	if e.PrevValue() == "leader" {
		log.Info("(raft:%s) Demoted from leader. Ending leader loop.", s.raftServer.Name())
		s.notLeader <- true
	}
}

func (s *RaftServer) raftLeaderLoop(loopTimer *time.Ticker) {
	for {
		select {
		case <-loopTimer.C:
			log.Debug("(raft:%s) Executing leader loop.", s.raftServer.Name())
			s.checkContinuousQueries()
			break
		case <-s.notLeader:
			log.Debug("(raft:%s) Exiting leader loop.", s.raftServer.Name())
			return
		}
	}
}

func (s *RaftServer) StartProcessingContinuousQueries() {
	s.processContinuousQueries = true
}

func (s *RaftServer) checkContinuousQueries() {
	if !s.processContinuousQueries {
		return
	}

	if !s.clusterConfig.HasContinuousQueries() {
		return
	}

	runTime := time.Now()
	queriesDidRun := false

	for db, queries := range s.clusterConfig.ParsedContinuousQueries {
		for _, query := range queries {
			groupByClause := query.GetGroupByClause()

			// if there's no group by clause, it's handled as a fanout query
			if groupByClause.Elems == nil {
				continue
			}

			duration, err := query.GetGroupByClause().GetGroupByTime()
			if err != nil {
				log.Error("Couldn't get group by time for continuous query:", err)
				continue
			}

			currentBoundary := runTime.Truncate(*duration)
			lastRun := s.clusterConfig.LastContinuousQueryRunTime()
			lastBoundary := lastRun.Truncate(*duration)

			if currentBoundary.After(lastRun) {
				s.runContinuousQuery(db, query, lastBoundary, currentBoundary)
				queriesDidRun = true
			}
		}
	}

	if queriesDidRun {
		s.clusterConfig.SetLastContinuousQueryRunTime(runTime)
		s.SetContinuousQueryTimestamp(runTime)
	}
}

func (s *RaftServer) runContinuousQuery(db string, query *parser.SelectQuery, start time.Time, end time.Time) {
	adminName := s.clusterConfig.GetClusterAdmins()[0]
	clusterAdmin := s.clusterConfig.GetClusterAdmin(adminName)
	intoClause := query.GetIntoClause()
	targetName := intoClause.Target.Name
	queryString := query.GetQueryStringWithTimesAndNoIntoClause(start, end)

	f := func(series *protocol.Series) error {
		return s.coordinator.InterpolateValuesAndCommit(query.GetQueryString(), db, series, targetName, true)
	}

	writer := NewContinuousQueryWriter(f)
	s.coordinator.RunQuery(clusterAdmin, db, queryString, writer)
}

func (s *RaftServer) ListenAndServe() error {
	l, err := net.Listen("tcp", s.config.RaftListenString())
	if err != nil {
		panic(err)
	}
	return s.Serve(l)
}

func (s *RaftServer) Serve(l net.Listener) error {
	s.listener = l

	log.Info("Initializing Raft HTTP server")

	// Initialize and start HTTP server.
	s.httpServer = &http.Server{
		Handler: s.router,
	}

	s.router.HandleFunc("/cluster_config", s.configHandler).Methods("GET")
	s.router.HandleFunc("/join", s.joinHandler).Methods("POST")
	s.router.HandleFunc("/process_command/{command_type}", s.processCommandHandler).Methods("POST")

	log.Info("Raft Server Listening at %s", s.config.RaftListenString())

	go func() {
		err := s.httpServer.Serve(l)
		if !strings.Contains(err.Error(), "closed network") {
			panic(err)
		}
	}()
	started := make(chan error)
	go func() {
		started <- s.startRaft()
	}()
	err := <-started
	//	time.Sleep(3 * time.Second)
	return err
}

func (self *RaftServer) Close() {
	if !self.closing || self.raftServer == nil {
		self.closing = true
		self.raftServer.Stop()
		self.listener.Close()
		self.notLeader <- true
	}
}

// This is a hack around Gorilla mux not providing the correct net/http
// HandleFunc() interface.
func (s *RaftServer) HandleFunc(pattern string, handler func(http.ResponseWriter, *http.Request)) {
	s.router.HandleFunc(pattern, handler)
}

// Joins to the leader of an existing cluster.
func (s *RaftServer) RemoveServer(id uint32) error {
	command := &InfluxForceLeaveCommand{
		Id: id,
	}
	for _, s := range s.raftServer.Peers() {
		// send the command and ignore errors in case a server is down
		SendCommandToServer(s.ConnectionString, command)
	}

	if _, err := command.Apply(s.raftServer); err != nil {
		return err
	}

	// make the change permament
	log.Info("Running the actual command")
	_, err := s.doOrProxyCommand(command)
	return err
}

// Joins to the leader of an existing cluster.
func (s *RaftServer) Join(leader string) error {
	command := &InfluxJoinCommand{
		Name:                     s.raftServer.Name(),
		ConnectionString:         s.config.RaftConnectionString(),
		ProtobufConnectionString: s.config.ProtobufConnectionString(),
	}
	connectUrl := leader
	if !strings.HasPrefix(connectUrl, "http://") {
		connectUrl = "http://" + connectUrl
	}
	if !strings.HasSuffix(connectUrl, "/join") {
		connectUrl = connectUrl + "/join"
	}

	var b bytes.Buffer
	json.NewEncoder(&b).Encode(command)
	log.Debug("(raft:%s) Posting to seed server %s", s.raftServer.Name(), connectUrl)
	tr := &http.Transport{
		ResponseHeaderTimeout: time.Second,
	}
	client := &http.Client{Transport: tr}
	resp, err := client.Post(connectUrl, "application/json", &b)
	if err != nil {
		log.Error(err)
		return err
	}
	defer resp.Body.Close()
	if resp.StatusCode == http.StatusTemporaryRedirect {
		address := resp.Header.Get("Location")
		log.Debug("Redirected to %s to join leader", address)
		return s.Join(address)
	}

	log.Debug("(raft:%s) Posted to seed server %s", s.raftServer.Name(), connectUrl)
	return nil
}

func (s *RaftServer) retryCommand(command raft.Command, retries int) (ret interface{}, err error) {
	for ; retries > 0; retries-- {
		ret, err = s.raftServer.Do(command)
		if err == nil {
			return ret, nil
		}
		time.Sleep(50 * time.Millisecond)
		log.Info("Retrying RAFT command...")
	}
	return
}

func (s *RaftServer) joinHandler(w http.ResponseWriter, req *http.Request) {
	// if this is the leader, process the command
	if s.raftServer.State() == raft.Leader {
		command := &InfluxJoinCommand{}
		if err := json.NewDecoder(req.Body).Decode(&command); err != nil {
			http.Error(w, err.Error(), http.StatusInternalServerError)
			return
		}
		log.Debug("ON RAFT LEADER - JOIN: %v", command)
		// during the test suite the join command will sometimes time out.. just retry a few times
		if _, err := s.raftServer.Do(command); err != nil {
			log.Error("Can't process %v: %s", command, err)
			http.Error(w, err.Error(), http.StatusInternalServerError)
		}
		return
	}

	leader, ok := s.leaderConnectString()
	log.Debug("Non-leader redirecting to: (%v, %v)", leader, ok)
	if ok {
		log.Debug("redirecting to leader to join...")
		http.Redirect(w, req, leader+"/join", http.StatusTemporaryRedirect)
	} else {
		http.Error(w, errors.New("Couldn't find leader of the cluster to join").Error(), http.StatusInternalServerError)
	}
}

func (s *RaftServer) configHandler(w http.ResponseWriter, req *http.Request) {
	js, err := json.Marshal(s.clusterConfig.GetMapForJsonSerialization())
	if err != nil {
		log.Error("ERROR marshalling config: ", err)
	}
	w.Write(js)
}

func (s *RaftServer) marshalAndDoCommandFromBody(command raft.Command, req *http.Request) (interface{}, error) {
	if err := json.NewDecoder(req.Body).Decode(&command); err != nil {
		return nil, err
	}

	if c, ok := command.(*InfluxChangeConnectionStringCommand); ok && c.Force {
		// if this is a forced change, just do it now and return. Note
		// that this isn't a permanent change, since on restart the old
		// connection strings will be used
		return c.Apply(s.raftServer)
	}

	if result, err := s.raftServer.Do(command); err != nil {
		return nil, err
	} else {
		return result, nil
	}
}

func (s *RaftServer) processCommandHandler(w http.ResponseWriter, req *http.Request) {
	vars := mux.Vars(req)
	value := vars["command_type"]
	command := internalRaftCommands[value]

	if result, err := s.marshalAndDoCommandFromBody(command, req); err != nil {
		log.Error("command %T failed: %s", command, err)
		http.Error(w, err.Error(), http.StatusInternalServerError)
	} else {
		if result != nil {
			js, _ := json.Marshal(result)
			w.Write(js)
		}
	}
}

func (self *RaftServer) CreateShards(shards []*cluster.NewShardData) ([]*cluster.ShardData, error) {
	log.Debug("RAFT: CreateShards")
	command := NewCreateShardsCommand(shards)
	createShardsResult, err := self.doOrProxyCommand(command)
	if err != nil {
		log.Error("RAFT: CreateShards: ", err)
		return nil, err
	}
	if x, k := createShardsResult.([]byte); k {
		newShards := make([]*cluster.NewShardData, 0)
		err = json.Unmarshal(x, &newShards)
		if err != nil {
			log.Error("RAFT: error parsing new shard result: ", err)
			return nil, err
		}
		return self.clusterConfig.MarshalNewShardArrayToShards(newShards)
	}
	if x, k := createShardsResult.([]*cluster.NewShardData); k {
		return self.clusterConfig.MarshalNewShardArrayToShards(x)
	}
<<<<<<< HEAD

	return nil, fmt.Errorf("Unable to marshal Raft AddShards result!")
=======
	log.Debug("NEW SHARDS: %v", newShards)
	return self.clusterConfig.MarshalNewShardArrayToShards(newShards)
>>>>>>> 9508c168
}

func (self *RaftServer) DropShard(id uint32, serverIds []uint32) error {
	command := NewDropShardCommand(id, serverIds)
	_, err := self.doOrProxyCommand(command)
	return err
}

func (self *RaftServer) GetOrSetFieldIdsForSeries(database string, series []*protocol.Series) ([]*protocol.Series, error) {
	command := NewCreateSeriesFieldIdsCommand(database, series)
	result, err := self.doOrProxyCommand(command)
	if result == nil || err != nil {
		return nil, err
	}
	if x, k := result.([]byte); k {
		s := []*protocol.Series{}
		err := json.Unmarshal(x, &s)
		if err != nil {
			return nil, err
		}
		return s, nil
	}
	if x, k := result.([]*protocol.Series); k {
		return x, nil
	}
	return nil, nil
}

func (self *RaftServer) DropSeries(database, series string) error {
	command := NewDropSeriesCommand(database, series)
	_, err := self.doOrProxyCommand(command)

	// TODO: Dropping series from the metastore is synchronous, but the underlying data
	//       delete is asynchronous. If the server crashes or restarts while this is happening
	//       there will be orphaned data sitting around. Not a huge deal, but we should fix this
	//       at some point.
	// force a log compaction because we don't want this replaying after a server restarts
	if err == nil {
		err = self.ForceLogCompaction()
	}
	return err
}<|MERGE_RESOLUTION|>--- conflicted
+++ resolved
@@ -716,13 +716,8 @@
 	if x, k := createShardsResult.([]*cluster.NewShardData); k {
 		return self.clusterConfig.MarshalNewShardArrayToShards(x)
 	}
-<<<<<<< HEAD
 
 	return nil, fmt.Errorf("Unable to marshal Raft AddShards result!")
-=======
-	log.Debug("NEW SHARDS: %v", newShards)
-	return self.clusterConfig.MarshalNewShardArrayToShards(newShards)
->>>>>>> 9508c168
 }
 
 func (self *RaftServer) DropShard(id uint32, serverIds []uint32) error {
